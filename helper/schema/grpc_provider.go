// Copyright (c) HashiCorp, Inc.
// SPDX-License-Identifier: MPL-2.0

package schema

import (
	"context"
	"encoding/json"
	"fmt"
	"strconv"
	"sync"

	"github.com/hashicorp/go-cty/cty"
	ctyconvert "github.com/hashicorp/go-cty/cty/convert"
	"github.com/hashicorp/go-cty/cty/msgpack"

	"github.com/hashicorp/terraform-plugin-go/tfprotov5"
	"github.com/hashicorp/terraform-plugin-go/tftypes"

	"github.com/hashicorp/terraform-plugin-sdk/v2/internal/configs/configschema"
	"github.com/hashicorp/terraform-plugin-sdk/v2/internal/configs/hcl2shim"
	"github.com/hashicorp/terraform-plugin-sdk/v2/internal/logging"
	"github.com/hashicorp/terraform-plugin-sdk/v2/internal/plans/objchange"
	"github.com/hashicorp/terraform-plugin-sdk/v2/internal/plugin/convert"
	"github.com/hashicorp/terraform-plugin-sdk/v2/terraform"
)

const (
	newExtraKey = "_new_extra_shim"
)

// Verify provider server interface implementation.
var _ tfprotov5.ProviderServer = (*GRPCProviderServer)(nil)

func NewGRPCProviderServer(p *Provider) *GRPCProviderServer {
	return &GRPCProviderServer{
		provider: p,
		stopCh:   make(chan struct{}),
	}
}

// GRPCProviderServer handles the server, or plugin side of the rpc connection.
type GRPCProviderServer struct {
	provider *Provider
	stopCh   chan struct{}
	stopMu   sync.Mutex
}

// mergeStop is called in a goroutine and waits for the global stop signal
// and propagates cancellation to the passed in ctx/cancel func. The ctx is
// also passed to this function and waited upon so no goroutine leak is caused.
func mergeStop(ctx context.Context, cancel context.CancelFunc, stopCh chan struct{}) {
	select {
	case <-ctx.Done():
		return
	case <-stopCh:
		cancel()
	}
}

// StopContext derives a new context from the passed in grpc context.
// It creates a goroutine to wait for the server stop and propagates
// cancellation to the derived grpc context.
func (s *GRPCProviderServer) StopContext(ctx context.Context) context.Context {
	ctx = logging.InitContext(ctx)
	s.stopMu.Lock()
	defer s.stopMu.Unlock()

	stoppable, cancel := context.WithCancel(ctx)
	go mergeStop(stoppable, cancel, s.stopCh)
	return stoppable
}

func (s *GRPCProviderServer) serverCapabilities() *tfprotov5.ServerCapabilities {
	return &tfprotov5.ServerCapabilities{
		GetProviderSchemaOptional: true,
	}
}

func (s *GRPCProviderServer) GetMetadata(ctx context.Context, req *tfprotov5.GetMetadataRequest) (*tfprotov5.GetMetadataResponse, error) {
	ctx = logging.InitContext(ctx)

	logging.HelperSchemaTrace(ctx, "Getting provider metadata")

	resp := &tfprotov5.GetMetadataResponse{
		DataSources:        make([]tfprotov5.DataSourceMetadata, 0, len(s.provider.DataSourcesMap)),
		EphemeralResources: make([]tfprotov5.EphemeralResourceMetadata, 0),
		Functions:          make([]tfprotov5.FunctionMetadata, 0),
		Resources:          make([]tfprotov5.ResourceMetadata, 0, len(s.provider.ResourcesMap)),
		ServerCapabilities: s.serverCapabilities(),
	}

	for typeName := range s.provider.DataSourcesMap {
		resp.DataSources = append(resp.DataSources, tfprotov5.DataSourceMetadata{
			TypeName: typeName,
		})
	}

	for typeName := range s.provider.ResourcesMap {
		resp.Resources = append(resp.Resources, tfprotov5.ResourceMetadata{
			TypeName: typeName,
		})
	}

	return resp, nil
}

func (s *GRPCProviderServer) GetProviderSchema(ctx context.Context, req *tfprotov5.GetProviderSchemaRequest) (*tfprotov5.GetProviderSchemaResponse, error) {
	ctx = logging.InitContext(ctx)

	logging.HelperSchemaTrace(ctx, "Getting provider schema")

	resp := &tfprotov5.GetProviderSchemaResponse{
		DataSourceSchemas:        make(map[string]*tfprotov5.Schema, len(s.provider.DataSourcesMap)),
		EphemeralResourceSchemas: make(map[string]*tfprotov5.Schema, 0),
		Functions:                make(map[string]*tfprotov5.Function, 0),
		ResourceSchemas:          make(map[string]*tfprotov5.Schema, len(s.provider.ResourcesMap)),
		ServerCapabilities:       s.serverCapabilities(),
	}

	resp.Provider = &tfprotov5.Schema{
		Block: convert.ConfigSchemaToProto(ctx, s.getProviderSchemaBlock()),
	}

	resp.ProviderMeta = &tfprotov5.Schema{
		Block: convert.ConfigSchemaToProto(ctx, s.getProviderMetaSchemaBlock()),
	}

	for typ, res := range s.provider.ResourcesMap {
		logging.HelperSchemaTrace(ctx, "Found resource type", map[string]interface{}{logging.KeyResourceType: typ})

		resp.ResourceSchemas[typ] = &tfprotov5.Schema{
			Version: int64(res.SchemaVersion),
			Block:   convert.ConfigSchemaToProto(ctx, res.CoreConfigSchema()),
		}
	}

	for typ, dat := range s.provider.DataSourcesMap {
		logging.HelperSchemaTrace(ctx, "Found data source type", map[string]interface{}{logging.KeyDataSourceType: typ})

		resp.DataSourceSchemas[typ] = &tfprotov5.Schema{
			Version: int64(dat.SchemaVersion),
			Block:   convert.ConfigSchemaToProto(ctx, dat.CoreConfigSchema()),
		}
	}

	return resp, nil
}

func (s *GRPCProviderServer) getProviderSchemaBlock() *configschema.Block {
	return InternalMap(s.provider.Schema).CoreConfigSchema()
}

func (s *GRPCProviderServer) getProviderMetaSchemaBlock() *configschema.Block {
	return InternalMap(s.provider.ProviderMetaSchema).CoreConfigSchema()
}

func (s *GRPCProviderServer) getResourceSchemaBlock(name string) *configschema.Block {
	res := s.provider.ResourcesMap[name]
	return res.CoreConfigSchema()
}

func (s *GRPCProviderServer) getDatasourceSchemaBlock(name string) *configschema.Block {
	dat := s.provider.DataSourcesMap[name]
	return dat.CoreConfigSchema()
}

func (s *GRPCProviderServer) PrepareProviderConfig(ctx context.Context, req *tfprotov5.PrepareProviderConfigRequest) (*tfprotov5.PrepareProviderConfigResponse, error) {
	ctx = logging.InitContext(ctx)
	resp := &tfprotov5.PrepareProviderConfigResponse{}

	logging.HelperSchemaTrace(ctx, "Preparing provider configuration")

	schemaBlock := s.getProviderSchemaBlock()

	configVal, err := msgpack.Unmarshal(req.Config.MsgPack, schemaBlock.ImpliedType())
	if err != nil {
		resp.Diagnostics = convert.AppendProtoDiag(ctx, resp.Diagnostics, err)
		return resp, nil
	}

	// lookup any required, top-level attributes that are Null, and see if we
	// have a Default value available.
	configVal, err = cty.Transform(configVal, func(path cty.Path, val cty.Value) (cty.Value, error) {
		// we're only looking for top-level attributes
		if len(path) != 1 {
			return val, nil
		}

		// nothing to do if we already have a value
		if !val.IsNull() {
			return val, nil
		}

		// get the Schema definition for this attribute
		getAttr, ok := path[0].(cty.GetAttrStep)
		// these should all exist, but just ignore anything strange
		if !ok {
			return val, nil
		}

		attrSchema := s.provider.Schema[getAttr.Name]
		// continue to ignore anything that doesn't match
		if attrSchema == nil {
			return val, nil
		}

		// this is deprecated, so don't set it
		if attrSchema.Deprecated != "" {
			return val, nil
		}

		// find a default value if it exists
		def, err := attrSchema.DefaultValue()
		if err != nil {
			return val, fmt.Errorf("error getting default for %q: %w", getAttr.Name, err)
		}

		// no default
		if def == nil {
			return val, nil
		}

		// create a cty.Value and make sure it's the correct type
		tmpVal := hcl2shim.HCL2ValueFromConfigValue(def)

		// helper/schema used to allow setting "" to a bool
		if val.Type() == cty.Bool && tmpVal.RawEquals(cty.StringVal("")) {
			// return a warning about the conversion
			resp.Diagnostics = convert.AppendProtoDiag(ctx, resp.Diagnostics, "provider set empty string as default value for bool "+getAttr.Name)
			tmpVal = cty.False
		}

		val, err = ctyconvert.Convert(tmpVal, val.Type())
		if err != nil {
			return val, fmt.Errorf("error setting default for %q: %w", getAttr.Name, err)
		}

		return val, nil
	})
	if err != nil {
		resp.Diagnostics = convert.AppendProtoDiag(ctx, resp.Diagnostics, err)
		return resp, nil
	}

	configVal, err = schemaBlock.CoerceValue(configVal)
	if err != nil {
		resp.Diagnostics = convert.AppendProtoDiag(ctx, resp.Diagnostics, err)
		return resp, nil
	}

	// Ensure there are no nulls that will cause helper/schema to panic.
	if err := validateConfigNulls(ctx, configVal, nil); err != nil {
		resp.Diagnostics = convert.AppendProtoDiag(ctx, resp.Diagnostics, err)
		return resp, nil
	}

	config := terraform.NewResourceConfigShimmed(configVal, schemaBlock)

	logging.HelperSchemaTrace(ctx, "Calling downstream")
	resp.Diagnostics = convert.AppendProtoDiag(ctx, resp.Diagnostics, s.provider.Validate(config))
	logging.HelperSchemaTrace(ctx, "Called downstream")

	preparedConfigMP, err := msgpack.Marshal(configVal, schemaBlock.ImpliedType())
	if err != nil {
		resp.Diagnostics = convert.AppendProtoDiag(ctx, resp.Diagnostics, err)
		return resp, nil
	}

	resp.PreparedConfig = &tfprotov5.DynamicValue{MsgPack: preparedConfigMP}

	return resp, nil
}

func (s *GRPCProviderServer) ValidateResourceTypeConfig(ctx context.Context, req *tfprotov5.ValidateResourceTypeConfigRequest) (*tfprotov5.ValidateResourceTypeConfigResponse, error) {
	ctx = logging.InitContext(ctx)
	resp := &tfprotov5.ValidateResourceTypeConfigResponse{}

	schemaBlock := s.getResourceSchemaBlock(req.TypeName)

	configVal, err := msgpack.Unmarshal(req.Config.MsgPack, schemaBlock.ImpliedType())
	if err != nil {
		resp.Diagnostics = convert.AppendProtoDiag(ctx, resp.Diagnostics, err)
		return resp, nil
	}
	if req.ClientCapabilities == nil || !req.ClientCapabilities.WriteOnlyAttributesAllowed {
		resp.Diagnostics = convert.AppendProtoDiag(ctx, resp.Diagnostics, validateWriteOnlyNullValues(req.TypeName, configVal, schemaBlock, cty.Path{}))
	}

	r := s.provider.ResourcesMap[req.TypeName]

	// Calling all ValidateRawResourceConfigFunc here since they validate on the raw go-cty config value
	// and were introduced after the public provider.ValidateResource method.
	if r.ValidateRawResourceConfigFuncs != nil {
		writeOnlyAllowed := false

		if req.ClientCapabilities != nil {
			writeOnlyAllowed = req.ClientCapabilities.WriteOnlyAttributesAllowed
		}

		validateReq := ValidateResourceConfigFuncRequest{
			WriteOnlyAttributesAllowed: writeOnlyAllowed,
			RawConfig:                  configVal,
		}

		for _, validateFunc := range r.ValidateRawResourceConfigFuncs {
			validateResp := &ValidateResourceConfigFuncResponse{}
			validateFunc(ctx, validateReq, validateResp)
			resp.Diagnostics = convert.AppendProtoDiag(ctx, resp.Diagnostics, validateResp.Diagnostics)
		}
	}

	config := terraform.NewResourceConfigShimmed(configVal, schemaBlock)

	logging.HelperSchemaTrace(ctx, "Calling downstream")
	resp.Diagnostics = convert.AppendProtoDiag(ctx, resp.Diagnostics, s.provider.ValidateResource(req.TypeName, config))
	logging.HelperSchemaTrace(ctx, "Called downstream")

	return resp, nil
}

func (s *GRPCProviderServer) ValidateDataSourceConfig(ctx context.Context, req *tfprotov5.ValidateDataSourceConfigRequest) (*tfprotov5.ValidateDataSourceConfigResponse, error) {
	ctx = logging.InitContext(ctx)
	resp := &tfprotov5.ValidateDataSourceConfigResponse{}

	schemaBlock := s.getDatasourceSchemaBlock(req.TypeName)

	configVal, err := msgpack.Unmarshal(req.Config.MsgPack, schemaBlock.ImpliedType())
	if err != nil {
		resp.Diagnostics = convert.AppendProtoDiag(ctx, resp.Diagnostics, err)
		return resp, nil
	}

	// Ensure there are no nulls that will cause helper/schema to panic.
	if err := validateConfigNulls(ctx, configVal, nil); err != nil {
		resp.Diagnostics = convert.AppendProtoDiag(ctx, resp.Diagnostics, err)
		return resp, nil
	}

	config := terraform.NewResourceConfigShimmed(configVal, schemaBlock)

	logging.HelperSchemaTrace(ctx, "Calling downstream")
	resp.Diagnostics = convert.AppendProtoDiag(ctx, resp.Diagnostics, s.provider.ValidateDataSource(req.TypeName, config))
	logging.HelperSchemaTrace(ctx, "Called downstream")

	return resp, nil
}

func (s *GRPCProviderServer) UpgradeResourceState(ctx context.Context, req *tfprotov5.UpgradeResourceStateRequest) (*tfprotov5.UpgradeResourceStateResponse, error) {
	ctx = logging.InitContext(ctx)
	resp := &tfprotov5.UpgradeResourceStateResponse{}

	res, ok := s.provider.ResourcesMap[req.TypeName]
	if !ok {
		resp.Diagnostics = convert.AppendProtoDiag(ctx, resp.Diagnostics, fmt.Errorf("unknown resource type: %s", req.TypeName))
		return resp, nil
	}
	schemaBlock := s.getResourceSchemaBlock(req.TypeName)

	version := int(req.Version)

	jsonMap := map[string]interface{}{}
	var err error

	switch {
	// We first need to upgrade a flatmap state if it exists.
	// There should never be both a JSON and Flatmap state in the request.
	case len(req.RawState.Flatmap) > 0:
		logging.HelperSchemaTrace(ctx, "Upgrading flatmap state")

		jsonMap, version, err = s.upgradeFlatmapState(ctx, version, req.RawState.Flatmap, res)
		if err != nil {
			resp.Diagnostics = convert.AppendProtoDiag(ctx, resp.Diagnostics, err)
			return resp, nil
		}
	// if there's a JSON state, we need to decode it.
	case len(req.RawState.JSON) > 0:
		if res.UseJSONNumber {
			err = unmarshalJSON(req.RawState.JSON, &jsonMap)
		} else {
			err = json.Unmarshal(req.RawState.JSON, &jsonMap)
		}
		if err != nil {
			resp.Diagnostics = convert.AppendProtoDiag(ctx, resp.Diagnostics, err)
			return resp, nil
		}
	default:
		logging.HelperSchemaDebug(ctx, "no state provided to upgrade")
		return resp, nil
	}

	// complete the upgrade of the JSON states
	logging.HelperSchemaTrace(ctx, "Upgrading JSON state")

	jsonMap, err = s.upgradeJSONState(ctx, version, jsonMap, res)
	if err != nil {
		resp.Diagnostics = convert.AppendProtoDiag(ctx, resp.Diagnostics, err)
		return resp, nil
	}

	// The provider isn't required to clean out removed fields
	s.removeAttributes(ctx, jsonMap, schemaBlock.ImpliedType())

	// now we need to turn the state into the default json representation, so
	// that it can be re-decoded using the actual schema.
	val, err := JSONMapToStateValue(jsonMap, schemaBlock)
	if err != nil {
		resp.Diagnostics = convert.AppendProtoDiag(ctx, resp.Diagnostics, err)
		return resp, nil
	}

	// Now we need to make sure blocks are represented correctly, which means
	// that missing blocks are empty collections, rather than null.
	// First we need to CoerceValue to ensure that all object types match.
	val, err = schemaBlock.CoerceValue(val)
	if err != nil {
		resp.Diagnostics = convert.AppendProtoDiag(ctx, resp.Diagnostics, err)
		return resp, nil
	}
	// Normalize the value and fill in any missing blocks.
	val = objchange.NormalizeObjectFromLegacySDK(val, schemaBlock)

	// encode the final state to the expected msgpack format
	newStateMP, err := msgpack.Marshal(val, schemaBlock.ImpliedType())
	if err != nil {
		resp.Diagnostics = convert.AppendProtoDiag(ctx, resp.Diagnostics, err)
		return resp, nil
	}

	resp.UpgradedState = &tfprotov5.DynamicValue{MsgPack: newStateMP}
	return resp, nil
}

// upgradeFlatmapState takes a legacy flatmap state, upgrades it using Migrate
// state if necessary, and converts it to the new JSON state format decoded as a
// map[string]interface{}.
// upgradeFlatmapState returns the json map along with the corresponding schema
// version.
func (s *GRPCProviderServer) upgradeFlatmapState(_ context.Context, version int, m map[string]string, res *Resource) (map[string]interface{}, int, error) {
	// this will be the version we've upgraded so, defaulting to the given
	// version in case no migration was called.
	upgradedVersion := version

	// first determine if we need to call the legacy MigrateState func
	requiresMigrate := version < res.SchemaVersion

	schemaType := res.CoreConfigSchema().ImpliedType()

	// if there are any StateUpgraders, then we need to only compare
	// against the first version there
	if len(res.StateUpgraders) > 0 {
		requiresMigrate = version < res.StateUpgraders[0].Version
	}

	if requiresMigrate && res.MigrateState == nil {
		// Providers were previously allowed to bump the version
		// without declaring MigrateState.
		// If there are further upgraders, then we've only updated that far.
		if len(res.StateUpgraders) > 0 {
			schemaType = res.StateUpgraders[0].Type
			upgradedVersion = res.StateUpgraders[0].Version
		}
	} else if requiresMigrate {
		is := &terraform.InstanceState{
			ID:         m["id"],
			Attributes: m,
			Meta: map[string]interface{}{
				"schema_version": strconv.Itoa(version),
			},
		}
		is, err := res.MigrateState(version, is, s.provider.Meta())
		if err != nil {
			return nil, 0, err
		}

		// re-assign the map in case there was a copy made, making sure to keep
		// the ID
		m := is.Attributes
		m["id"] = is.ID

		// if there are further upgraders, then we've only updated that far
		if len(res.StateUpgraders) > 0 {
			schemaType = res.StateUpgraders[0].Type
			upgradedVersion = res.StateUpgraders[0].Version
		}
	} else {
		// the schema version may be newer than the MigrateState functions
		// handled and older than the current, but still stored in the flatmap
		// form. If that's the case, we need to find the correct schema type to
		// convert the state.
		for _, upgrader := range res.StateUpgraders {
			if upgrader.Version == version {
				schemaType = upgrader.Type
				break
			}
		}
	}

	// now we know the state is up to the latest version that handled the
	// flatmap format state. Now we can upgrade the format and continue from
	// there.
	newConfigVal, err := hcl2shim.HCL2ValueFromFlatmap(m, schemaType)
	if err != nil {
		return nil, 0, err
	}

	jsonMap, err := stateValueToJSONMap(newConfigVal, schemaType, res.UseJSONNumber)
	return jsonMap, upgradedVersion, err
}

func (s *GRPCProviderServer) upgradeJSONState(ctx context.Context, version int, m map[string]interface{}, res *Resource) (map[string]interface{}, error) {
	var err error

	for _, upgrader := range res.StateUpgraders {
		if version != upgrader.Version {
			continue
		}

		m, err = upgrader.Upgrade(ctx, m, s.provider.Meta())
		if err != nil {
			return nil, err
		}
		version++
	}

	return m, nil
}

// Remove any attributes no longer present in the schema, so that the json can
// be correctly decoded.
func (s *GRPCProviderServer) removeAttributes(ctx context.Context, v interface{}, ty cty.Type) {
	// we're only concerned with finding maps that correspond to object
	// attributes
	switch v := v.(type) {
	case []interface{}:
		// If these aren't blocks the next call will be a noop
		if ty.IsListType() || ty.IsSetType() {
			eTy := ty.ElementType()
			for _, eV := range v {
				s.removeAttributes(ctx, eV, eTy)
			}
		}
		return
	case map[string]interface{}:
		// map blocks aren't yet supported, but handle this just in case
		if ty.IsMapType() {
			eTy := ty.ElementType()
			for _, eV := range v {
				s.removeAttributes(ctx, eV, eTy)
			}
			return
		}

		if ty == cty.DynamicPseudoType {
			logging.HelperSchemaDebug(ctx, "ignoring dynamic block", map[string]interface{}{"block": v})
			return
		}

		if !ty.IsObjectType() {
			// This shouldn't happen, and will fail to decode further on, so
			// there's no need to handle it here.
			logging.HelperSchemaWarn(ctx, "unexpected type for map in JSON state", map[string]interface{}{"type": ty})
			return
		}

		attrTypes := ty.AttributeTypes()
		for attr, attrV := range v {
			attrTy, ok := attrTypes[attr]
			if !ok {
				logging.HelperSchemaDebug(ctx, "attribute no longer present in schema", map[string]interface{}{"attribute": attr})
				delete(v, attr)
				continue
			}

			s.removeAttributes(ctx, attrV, attrTy)
		}
	}
}

func (s *GRPCProviderServer) StopProvider(ctx context.Context, _ *tfprotov5.StopProviderRequest) (*tfprotov5.StopProviderResponse, error) {
	ctx = logging.InitContext(ctx)

	logging.HelperSchemaTrace(ctx, "Stopping provider")

	s.stopMu.Lock()
	defer s.stopMu.Unlock()

	// stop
	close(s.stopCh)
	// reset the stop signal
	s.stopCh = make(chan struct{})

	logging.HelperSchemaTrace(ctx, "Stopped provider")

	return &tfprotov5.StopProviderResponse{}, nil
}

func (s *GRPCProviderServer) ConfigureProvider(ctx context.Context, req *tfprotov5.ConfigureProviderRequest) (*tfprotov5.ConfigureProviderResponse, error) {
	ctx = logging.InitContext(ctx)
	resp := &tfprotov5.ConfigureProviderResponse{}

	schemaBlock := s.getProviderSchemaBlock()

	configVal, err := msgpack.Unmarshal(req.Config.MsgPack, schemaBlock.ImpliedType())
	if err != nil {
		resp.Diagnostics = convert.AppendProtoDiag(ctx, resp.Diagnostics, err)
		return resp, nil
	}

	s.provider.TerraformVersion = req.TerraformVersion

	// Ensure there are no nulls that will cause helper/schema to panic.
	if err := validateConfigNulls(ctx, configVal, nil); err != nil {
		resp.Diagnostics = convert.AppendProtoDiag(ctx, resp.Diagnostics, err)
		return resp, nil
	}

	config := terraform.NewResourceConfigShimmed(configVal, schemaBlock)

	// CtyValue is the raw protocol configuration data from newer APIs.
	//
	// This field was only added as a targeted fix for passing raw protocol data
	// through the existing (helper/schema.Provider).Configure() exported method
	// and is only populated in that situation. The data could theoretically be
	// set in the NewResourceConfigShimmed() function, however the consequences
	// of doing this were not investigated at the time the fix was introduced.
	//
	// Reference: https://github.com/hashicorp/terraform-plugin-sdk/issues/1270
	config.CtyValue = configVal

	// TODO: remove global stop context hack
	// This attaches a global stop synchro'd context onto the provider.Configure
	// request scoped context. This provides a substitute for the removed provider.StopContext()
	// function. Ideally a provider should migrate to the context aware API that receives
	// request scoped contexts, however this is a large undertaking for very large providers.
	ctxHack := context.WithValue(ctx, StopContextKey, s.StopContext(context.Background()))

	// NOTE: This is a hack to pass the deferral_allowed field from the Terraform client to the
	// underlying (provider).Configure function, which cannot be changed because the function
	// signature is public. (╯°□°)╯︵ ┻━┻
	s.provider.deferralAllowed = configureDeferralAllowed(req.ClientCapabilities)

	logging.HelperSchemaTrace(ctx, "Calling downstream")
	diags := s.provider.Configure(ctxHack, config)
	logging.HelperSchemaTrace(ctx, "Called downstream")

	resp.Diagnostics = convert.AppendProtoDiag(ctx, resp.Diagnostics, diags)

	if s.provider.providerDeferred != nil {
		// Check if a deferred response was incorrectly set on the provider. This would cause an error during later RPCs.
		if !s.provider.deferralAllowed {
			resp.Diagnostics = append(resp.Diagnostics, &tfprotov5.Diagnostic{
				Severity: tfprotov5.DiagnosticSeverityError,
				Summary:  "Invalid Deferred Provider Response",
				Detail: "Provider configured a deferred response for all resources and data sources but the Terraform request " +
					"did not indicate support for deferred actions. This is an issue with the provider and should be reported to the provider developers.",
			})
		} else {
			logging.HelperSchemaDebug(
				ctx,
				"Provider has configured a deferred response, all associated resources and data sources will automatically return a deferred response.",
				map[string]interface{}{
					logging.KeyDeferredReason: s.provider.providerDeferred.Reason.String(),
				},
			)
		}
	}

	return resp, nil
}

func (s *GRPCProviderServer) ReadResource(ctx context.Context, req *tfprotov5.ReadResourceRequest) (*tfprotov5.ReadResourceResponse, error) {
	ctx = logging.InitContext(ctx)
	resp := &tfprotov5.ReadResourceResponse{
		// helper/schema did previously handle private data during refresh, but
		// core is now going to expect this to be maintained in order to
		// persist it in the state.
		Private: req.Private,
	}

	res, ok := s.provider.ResourcesMap[req.TypeName]
	if !ok {
		resp.Diagnostics = convert.AppendProtoDiag(ctx, resp.Diagnostics, fmt.Errorf("unknown resource type: %s", req.TypeName))
		return resp, nil
	}
	schemaBlock := s.getResourceSchemaBlock(req.TypeName)

	if s.provider.providerDeferred != nil {
		logging.HelperSchemaDebug(
			ctx,
			"Provider has deferred response configured, automatically returning deferred response.",
			map[string]interface{}{
				logging.KeyDeferredReason: s.provider.providerDeferred.Reason.String(),
			},
		)

		resp.NewState = req.CurrentState
		resp.Deferred = &tfprotov5.Deferred{
			Reason: tfprotov5.DeferredReason(s.provider.providerDeferred.Reason),
		}
		return resp, nil
	}

	stateVal, err := msgpack.Unmarshal(req.CurrentState.MsgPack, schemaBlock.ImpliedType())
	if err != nil {
		resp.Diagnostics = convert.AppendProtoDiag(ctx, resp.Diagnostics, err)
		return resp, nil
	}

	instanceState, err := res.ShimInstanceStateFromValue(stateVal)
	if err != nil {
		resp.Diagnostics = convert.AppendProtoDiag(ctx, resp.Diagnostics, err)
		return resp, nil
	}
	instanceState.RawState = stateVal

	private := make(map[string]interface{})
	if len(req.Private) > 0 {
		if err := json.Unmarshal(req.Private, &private); err != nil {
			resp.Diagnostics = convert.AppendProtoDiag(ctx, resp.Diagnostics, err)
			return resp, nil
		}
	}
	instanceState.Meta = private

	pmSchemaBlock := s.getProviderMetaSchemaBlock()
	if pmSchemaBlock != nil && req.ProviderMeta != nil {
		providerSchemaVal, err := msgpack.Unmarshal(req.ProviderMeta.MsgPack, pmSchemaBlock.ImpliedType())
		if err != nil {
			resp.Diagnostics = convert.AppendProtoDiag(ctx, resp.Diagnostics, err)
			return resp, nil
		}
		instanceState.ProviderMeta = providerSchemaVal
	}

	newInstanceState, diags := res.RefreshWithoutUpgrade(ctx, instanceState, s.provider.Meta())
	resp.Diagnostics = convert.AppendProtoDiag(ctx, resp.Diagnostics, diags)
	if diags.HasError() {
		return resp, nil
	}

	if newInstanceState == nil || newInstanceState.ID == "" {
		// The old provider API used an empty id to signal that the remote
		// object appears to have been deleted, but our new protocol expects
		// to see a null value (in the cty sense) in that case.
		newStateMP, err := msgpack.Marshal(cty.NullVal(schemaBlock.ImpliedType()), schemaBlock.ImpliedType())
		if err != nil {
			resp.Diagnostics = convert.AppendProtoDiag(ctx, resp.Diagnostics, err)
		}
		resp.NewState = &tfprotov5.DynamicValue{
			MsgPack: newStateMP,
		}
		return resp, nil
	}

	// helper/schema should always copy the ID over, but do it again just to be safe
	newInstanceState.Attributes["id"] = newInstanceState.ID

	newStateVal, err := hcl2shim.HCL2ValueFromFlatmap(newInstanceState.Attributes, schemaBlock.ImpliedType())
	if err != nil {
		resp.Diagnostics = convert.AppendProtoDiag(ctx, resp.Diagnostics, err)
		return resp, nil
	}

	newStateVal = normalizeNullValues(newStateVal, stateVal, false)
	newStateVal = copyTimeoutValues(newStateVal, stateVal)

	newStateMP, err := msgpack.Marshal(newStateVal, schemaBlock.ImpliedType())
	if err != nil {
		resp.Diagnostics = convert.AppendProtoDiag(ctx, resp.Diagnostics, err)
		return resp, nil
	}

	resp.NewState = &tfprotov5.DynamicValue{
		MsgPack: newStateMP,
	}

	return resp, nil
}

func (s *GRPCProviderServer) PlanResourceChange(ctx context.Context, req *tfprotov5.PlanResourceChangeRequest) (*tfprotov5.PlanResourceChangeResponse, error) {
	ctx = logging.InitContext(ctx)
	resp := &tfprotov5.PlanResourceChangeResponse{}

	res, ok := s.provider.ResourcesMap[req.TypeName]
	if !ok {
		resp.Diagnostics = convert.AppendProtoDiag(ctx, resp.Diagnostics, fmt.Errorf("unknown resource type: %s", req.TypeName))
		return resp, nil
	}
	schemaBlock := s.getResourceSchemaBlock(req.TypeName)

	// This is a signal to Terraform Core that we're doing the best we can to
	// shim the legacy type system of the SDK onto the Terraform type system
	// but we need it to cut us some slack. This setting should not be taken
	// forward to any new SDK implementations, since setting it prevents us
	// from catching certain classes of provider bug that can lead to
	// confusing downstream errors.
	if !res.EnableLegacyTypeSystemPlanErrors {
		//nolint:staticcheck // explicitly for this SDK
		resp.UnsafeToUseLegacyTypeSystem = true
	}

	// Provider deferred response is present and the resource hasn't opted-in to CustomizeDiff being called, return early
	// with proposed new state as a best effort for PlannedState.
	if s.provider.providerDeferred != nil && !res.ResourceBehavior.ProviderDeferred.EnablePlanModification {
		logging.HelperSchemaDebug(
			ctx,
			"Provider has deferred response configured, automatically returning deferred response.",
			map[string]interface{}{
				logging.KeyDeferredReason: s.provider.providerDeferred.Reason.String(),
			},
		)

		resp.PlannedState = req.ProposedNewState
		resp.PlannedPrivate = req.PriorPrivate
		resp.Deferred = &tfprotov5.Deferred{
			Reason: tfprotov5.DeferredReason(s.provider.providerDeferred.Reason),
		}
		return resp, nil
	}

	priorStateVal, err := msgpack.Unmarshal(req.PriorState.MsgPack, schemaBlock.ImpliedType())
	if err != nil {
		resp.Diagnostics = convert.AppendProtoDiag(ctx, resp.Diagnostics, err)
		return resp, nil
	}

	create := priorStateVal.IsNull()

	proposedNewStateVal, err := msgpack.Unmarshal(req.ProposedNewState.MsgPack, schemaBlock.ImpliedType())
	if err != nil {
		resp.Diagnostics = convert.AppendProtoDiag(ctx, resp.Diagnostics, err)
		return resp, nil
	}

	// We don't usually plan destroys, but this can return early in any case.
	if proposedNewStateVal.IsNull() {
		resp.PlannedState = req.ProposedNewState
		resp.PlannedPrivate = req.PriorPrivate
		return resp, nil
	}

	configVal, err := msgpack.Unmarshal(req.Config.MsgPack, schemaBlock.ImpliedType())
	if err != nil {
		resp.Diagnostics = convert.AppendProtoDiag(ctx, resp.Diagnostics, err)
		return resp, nil
	}

	// If the resource is being created, validate that all required write-only
	// attributes in the config have non-nil values.
	if create {
		diags := validateWriteOnlyRequiredValues(req.TypeName, configVal, schemaBlock, cty.Path{})
		if diags.HasError() {
			resp.Diagnostics = convert.AppendProtoDiag(ctx, resp.Diagnostics, diags)
			return resp, nil
		}
	}

	priorState, err := res.ShimInstanceStateFromValue(priorStateVal)
	if err != nil {
		resp.Diagnostics = convert.AppendProtoDiag(ctx, resp.Diagnostics, err)
		return resp, nil
	}
	priorState.RawState = priorStateVal
	priorState.RawPlan = proposedNewStateVal
	priorState.RawConfig = configVal
	priorPrivate := make(map[string]interface{})
	if len(req.PriorPrivate) > 0 {
		if err := json.Unmarshal(req.PriorPrivate, &priorPrivate); err != nil {
			resp.Diagnostics = convert.AppendProtoDiag(ctx, resp.Diagnostics, err)
			return resp, nil
		}
	}

	priorState.Meta = priorPrivate

	pmSchemaBlock := s.getProviderMetaSchemaBlock()
	if pmSchemaBlock != nil && req.ProviderMeta != nil {
		providerSchemaVal, err := msgpack.Unmarshal(req.ProviderMeta.MsgPack, pmSchemaBlock.ImpliedType())
		if err != nil {
			resp.Diagnostics = convert.AppendProtoDiag(ctx, resp.Diagnostics, err)
			return resp, nil
		}
		priorState.ProviderMeta = providerSchemaVal
	}

	// Ensure there are no nulls that will cause helper/schema to panic.
	if err := validateConfigNulls(ctx, proposedNewStateVal, nil); err != nil {
		resp.Diagnostics = convert.AppendProtoDiag(ctx, resp.Diagnostics, err)
		return resp, nil
	}

	// turn the proposed state into a legacy configuration
	cfg := terraform.NewResourceConfigShimmed(proposedNewStateVal, schemaBlock)

	diff, err := res.SimpleDiff(ctx, priorState, cfg, s.provider.Meta())
	if err != nil {
		resp.Diagnostics = convert.AppendProtoDiag(ctx, resp.Diagnostics, err)
		return resp, nil
	}

	// if this is a new instance, we need to make sure ID is going to be computed
	if create {
		if diff == nil {
			diff = terraform.NewInstanceDiff()
		}

		diff.Attributes["id"] = &terraform.ResourceAttrDiff{
			NewComputed: true,
		}
	}

	if diff == nil || len(diff.Attributes) == 0 {
		// schema.Provider.Diff returns nil if it ends up making a diff with no
		// changes, but our new interface wants us to return an actual change
		// description that _shows_ there are no changes. This is always the
		// prior state, because we force a diff above if this is a new instance.
		resp.PlannedState = req.PriorState
		resp.PlannedPrivate = req.PriorPrivate
		return resp, nil
	}

	if priorState == nil {
		priorState = &terraform.InstanceState{}
	}

	// now we need to apply the diff to the prior state, so get the planned state
	plannedAttrs, err := diff.Apply(priorState.Attributes, schemaBlock)

	if err != nil {
		resp.Diagnostics = convert.AppendProtoDiag(ctx, resp.Diagnostics, err)
		return resp, nil
	}

	plannedStateVal, err := hcl2shim.HCL2ValueFromFlatmap(plannedAttrs, schemaBlock.ImpliedType())
	if err != nil {
		resp.Diagnostics = convert.AppendProtoDiag(ctx, resp.Diagnostics, err)
		return resp, nil
	}

	plannedStateVal, err = schemaBlock.CoerceValue(plannedStateVal)
	if err != nil {
		resp.Diagnostics = convert.AppendProtoDiag(ctx, resp.Diagnostics, err)
		return resp, nil
	}

	plannedStateVal = normalizeNullValues(plannedStateVal, proposedNewStateVal, false)

	if err != nil {
		resp.Diagnostics = convert.AppendProtoDiag(ctx, resp.Diagnostics, err)
		return resp, nil
	}

	plannedStateVal = copyTimeoutValues(plannedStateVal, proposedNewStateVal)

	// The old SDK code has some imprecisions that cause it to sometimes
	// generate differences that the SDK itself does not consider significant
	// but Terraform Core would. To avoid producing weird do-nothing diffs
	// in that case, we'll check if the provider as produced something we
	// think is "equivalent" to the prior state and just return the prior state
	// itself if so, thus ensuring that Terraform Core will treat this as
	// a no-op. See the docs for ValuesSDKEquivalent for some caveats on its
	// accuracy.
	forceNoChanges := false
	if hcl2shim.ValuesSDKEquivalent(priorStateVal, plannedStateVal) {
		plannedStateVal = priorStateVal
		forceNoChanges = true
	}

	// if this was creating the resource, we need to set any remaining computed
	// fields
	if create {
		plannedStateVal = SetUnknowns(plannedStateVal, schemaBlock)
	}

	plannedMP, err := msgpack.Marshal(plannedStateVal, schemaBlock.ImpliedType())
	if err != nil {
		resp.Diagnostics = convert.AppendProtoDiag(ctx, resp.Diagnostics, err)
		return resp, nil
	}
	resp.PlannedState = &tfprotov5.DynamicValue{
		MsgPack: plannedMP,
	}

	// encode any timeouts into the diff Meta
	t := &ResourceTimeout{}
	if err := t.ConfigDecode(res, cfg); err != nil {
		resp.Diagnostics = convert.AppendProtoDiag(ctx, resp.Diagnostics, err)
		return resp, nil
	}

	if err := t.DiffEncode(diff); err != nil {
		resp.Diagnostics = convert.AppendProtoDiag(ctx, resp.Diagnostics, err)
		return resp, nil
	}

	// Now we need to store any NewExtra values, which are where any actual
	// StateFunc modified config fields are hidden.
	privateMap := diff.Meta
	if privateMap == nil {
		privateMap = map[string]interface{}{}
	}

	newExtra := map[string]interface{}{}

	for k, v := range diff.Attributes {
		if v.NewExtra != nil {
			newExtra[k] = v.NewExtra
		}
	}
	privateMap[newExtraKey] = newExtra

	// the Meta field gets encoded into PlannedPrivate
	plannedPrivate, err := json.Marshal(privateMap)
	if err != nil {
		resp.Diagnostics = convert.AppendProtoDiag(ctx, resp.Diagnostics, err)
		return resp, nil
	}
	resp.PlannedPrivate = plannedPrivate

	// collect the attributes that require instance replacement, and convert
	// them to cty.Paths.
	var requiresNew []string
	if !forceNoChanges {
		for attr, d := range diff.Attributes {
			if d.RequiresNew {
				requiresNew = append(requiresNew, attr)
			}
		}
	}

	// If anything requires a new resource already, or the "id" field indicates
	// that we will be creating a new resource, then we need to add that to
	// RequiresReplace so that core can tell if the instance is being replaced
	// even if changes are being suppressed via "ignore_changes".
	id := plannedStateVal.GetAttr("id")
	if len(requiresNew) > 0 || id.IsNull() || !id.IsKnown() {
		requiresNew = append(requiresNew, "id")
	}

	requiresReplace, err := hcl2shim.RequiresReplace(requiresNew, schemaBlock.ImpliedType())
	if err != nil {
		resp.Diagnostics = convert.AppendProtoDiag(ctx, resp.Diagnostics, err)
		return resp, nil
	}

	// convert these to the protocol structures
	for _, p := range requiresReplace {
		resp.RequiresReplace = append(resp.RequiresReplace, pathToAttributePath(p))
	}

	// Provider deferred response is present, add the deferred response alongside the provider-modified plan
	if s.provider.providerDeferred != nil {
		logging.HelperSchemaDebug(
			ctx,
			"Provider has deferred response configured, returning deferred response with modified plan.",
			map[string]interface{}{
				logging.KeyDeferredReason: s.provider.providerDeferred.Reason.String(),
			},
		)

		resp.Deferred = &tfprotov5.Deferred{
			Reason: tfprotov5.DeferredReason(s.provider.providerDeferred.Reason),
		}
	}

	return resp, nil
}

func (s *GRPCProviderServer) ApplyResourceChange(ctx context.Context, req *tfprotov5.ApplyResourceChangeRequest) (*tfprotov5.ApplyResourceChangeResponse, error) {
	ctx = logging.InitContext(ctx)
	resp := &tfprotov5.ApplyResourceChangeResponse{
		// Start with the existing state as a fallback
		NewState: req.PriorState,
	}

	res, ok := s.provider.ResourcesMap[req.TypeName]
	if !ok {
		resp.Diagnostics = convert.AppendProtoDiag(ctx, resp.Diagnostics, fmt.Errorf("unknown resource type: %s", req.TypeName))
		return resp, nil
	}
	schemaBlock := s.getResourceSchemaBlock(req.TypeName)

	priorStateVal, err := msgpack.Unmarshal(req.PriorState.MsgPack, schemaBlock.ImpliedType())
	if err != nil {
		resp.Diagnostics = convert.AppendProtoDiag(ctx, resp.Diagnostics, err)
		return resp, nil
	}

	plannedStateVal, err := msgpack.Unmarshal(req.PlannedState.MsgPack, schemaBlock.ImpliedType())
	if err != nil {
		resp.Diagnostics = convert.AppendProtoDiag(ctx, resp.Diagnostics, err)
		return resp, nil
	}

	configVal, err := msgpack.Unmarshal(req.Config.MsgPack, schemaBlock.ImpliedType())
	if err != nil {
		resp.Diagnostics = convert.AppendProtoDiag(ctx, resp.Diagnostics, err)
		return resp, nil
	}

	priorState, err := res.ShimInstanceStateFromValue(priorStateVal)
	if err != nil {
		resp.Diagnostics = convert.AppendProtoDiag(ctx, resp.Diagnostics, err)
		return resp, nil
	}

	private := make(map[string]interface{})
	if len(req.PlannedPrivate) > 0 {
		if err := json.Unmarshal(req.PlannedPrivate, &private); err != nil {
			resp.Diagnostics = convert.AppendProtoDiag(ctx, resp.Diagnostics, err)
			return resp, nil
		}
	}

	var diff *terraform.InstanceDiff
	destroy := false

	// a null state means we are destroying the instance
	if plannedStateVal.IsNull() {
		destroy = true
		diff = &terraform.InstanceDiff{
			Attributes: make(map[string]*terraform.ResourceAttrDiff),
			Meta:       make(map[string]interface{}),
			Destroy:    true,
			RawPlan:    plannedStateVal,
			RawState:   priorStateVal,
			RawConfig:  configVal,
		}
	} else {
		diff, err = DiffFromValues(ctx, priorStateVal, plannedStateVal, configVal, stripResourceModifiers(res))
		if err != nil {
			resp.Diagnostics = convert.AppendProtoDiag(ctx, resp.Diagnostics, err)
			return resp, nil
		}
	}

	if diff == nil {
		diff = &terraform.InstanceDiff{
			Attributes: make(map[string]*terraform.ResourceAttrDiff),
			Meta:       make(map[string]interface{}),
			RawPlan:    plannedStateVal,
			RawState:   priorStateVal,
			RawConfig:  configVal,
		}
	}

	// add NewExtra Fields that may have been stored in the private data
	if newExtra := private[newExtraKey]; newExtra != nil {
		for k, v := range newExtra.(map[string]interface{}) {
			d := diff.Attributes[k]

			if d == nil {
				d = &terraform.ResourceAttrDiff{}
			}

			d.NewExtra = v
			diff.Attributes[k] = d
		}
	}

	if private != nil {
		diff.Meta = private
	}

	for k, d := range diff.Attributes {
		// We need to turn off any RequiresNew. There could be attributes
		// without changes in here inserted by helper/schema, but if they have
		// RequiresNew then the state will be dropped from the ResourceData.
		d.RequiresNew = false

		// Check that any "removed" attributes that don't actually exist in the
		// prior state, or helper/schema will confuse itself
		if d.NewRemoved {
			if _, ok := priorState.Attributes[k]; !ok {
				delete(diff.Attributes, k)
			}
		}
	}

	pmSchemaBlock := s.getProviderMetaSchemaBlock()
	if pmSchemaBlock != nil && req.ProviderMeta != nil {
		providerSchemaVal, err := msgpack.Unmarshal(req.ProviderMeta.MsgPack, pmSchemaBlock.ImpliedType())
		if err != nil {
			resp.Diagnostics = convert.AppendProtoDiag(ctx, resp.Diagnostics, err)
			return resp, nil
		}
		priorState.ProviderMeta = providerSchemaVal
	}

	newInstanceState, diags := res.Apply(ctx, priorState, diff, s.provider.Meta())
	resp.Diagnostics = convert.AppendProtoDiag(ctx, resp.Diagnostics, diags)

	newStateVal := cty.NullVal(schemaBlock.ImpliedType())

	// Always return a null value for destroy.
	// While this is usually indicated by a nil state, check for missing ID or
	// attributes in the case of a provider failure.
	if destroy || newInstanceState == nil || newInstanceState.Attributes == nil || newInstanceState.ID == "" {
		newStateMP, err := msgpack.Marshal(newStateVal, schemaBlock.ImpliedType())
		if err != nil {
			resp.Diagnostics = convert.AppendProtoDiag(ctx, resp.Diagnostics, err)
			return resp, nil
		}
		resp.NewState = &tfprotov5.DynamicValue{
			MsgPack: newStateMP,
		}
		return resp, nil
	}

	// We keep the null val if we destroyed the resource, otherwise build the
	// entire object, even if the new state was nil.
	newStateVal, err = StateValueFromInstanceState(newInstanceState, schemaBlock.ImpliedType())
	if err != nil {
		resp.Diagnostics = convert.AppendProtoDiag(ctx, resp.Diagnostics, err)
		return resp, nil
	}

	newStateVal = normalizeNullValues(newStateVal, plannedStateVal, true)

	newStateVal = copyTimeoutValues(newStateVal, plannedStateVal)

	if req.ClientCapabilities != nil && req.ClientCapabilities.WriteOnlyAttributesAllowed {
		newStateVal = setWriteOnlyNullValues(newStateVal, schemaBlock)
	}

	newStateMP, err := msgpack.Marshal(newStateVal, schemaBlock.ImpliedType())
	if err != nil {
		resp.Diagnostics = convert.AppendProtoDiag(ctx, resp.Diagnostics, err)
		return resp, nil
	}
	resp.NewState = &tfprotov5.DynamicValue{
		MsgPack: newStateMP,
	}

	meta, err := json.Marshal(newInstanceState.Meta)
	if err != nil {
		resp.Diagnostics = convert.AppendProtoDiag(ctx, resp.Diagnostics, err)
		return resp, nil
	}
	resp.Private = meta

	// This is a signal to Terraform Core that we're doing the best we can to
	// shim the legacy type system of the SDK onto the Terraform type system
	// but we need it to cut us some slack. This setting should not be taken
	// forward to any new SDK implementations, since setting it prevents us
	// from catching certain classes of provider bug that can lead to
	// confusing downstream errors.
	if !res.EnableLegacyTypeSystemApplyErrors {
		//nolint:staticcheck // explicitly for this SDK
		resp.UnsafeToUseLegacyTypeSystem = true
	}

	return resp, nil
}

func (s *GRPCProviderServer) ImportResourceState(ctx context.Context, req *tfprotov5.ImportResourceStateRequest) (*tfprotov5.ImportResourceStateResponse, error) {
	ctx = logging.InitContext(ctx)
	resp := &tfprotov5.ImportResourceStateResponse{}

	info := &terraform.InstanceInfo{
		Type: req.TypeName,
	}

	if s.provider.providerDeferred != nil {
		logging.HelperSchemaDebug(
			ctx,
			"Provider has deferred response configured, automatically returning deferred response.",
			map[string]interface{}{
				logging.KeyDeferredReason: s.provider.providerDeferred.Reason.String(),
			},
		)

		// The logic for ensuring the resource type is supported by this provider is inside of (provider).ImportState
		// We need to check to ensure the resource type is supported before using the schema
		_, ok := s.provider.ResourcesMap[req.TypeName]
		if !ok {
			resp.Diagnostics = convert.AppendProtoDiag(ctx, resp.Diagnostics, fmt.Errorf("unknown resource type: %s", req.TypeName))
			return resp, nil
		}

		// Since we are automatically deferring, send back an unknown value for the imported object
		schemaBlock := s.getResourceSchemaBlock(req.TypeName)
		unknownVal := cty.UnknownVal(schemaBlock.ImpliedType())
		unknownStateMp, err := msgpack.Marshal(unknownVal, schemaBlock.ImpliedType())
		if err != nil {
			resp.Diagnostics = convert.AppendProtoDiag(ctx, resp.Diagnostics, err)
			return resp, nil
		}

		resp.ImportedResources = []*tfprotov5.ImportedResource{
			{
				TypeName: req.TypeName,
				State: &tfprotov5.DynamicValue{
					MsgPack: unknownStateMp,
				},
			},
		}

		resp.Deferred = &tfprotov5.Deferred{
			Reason: tfprotov5.DeferredReason(s.provider.providerDeferred.Reason),
		}

		return resp, nil
	}

	newInstanceStates, err := s.provider.ImportState(ctx, info, req.ID)
	if err != nil {
		resp.Diagnostics = convert.AppendProtoDiag(ctx, resp.Diagnostics, err)
		return resp, nil
	}

	for _, is := range newInstanceStates {
		// copy the ID again just to be sure it wasn't missed
		is.Attributes["id"] = is.ID

		resourceType := is.Ephemeral.Type
		if resourceType == "" {
			resourceType = req.TypeName
		}

		schemaBlock := s.getResourceSchemaBlock(resourceType)
		newStateVal, err := hcl2shim.HCL2ValueFromFlatmap(is.Attributes, schemaBlock.ImpliedType())
		if err != nil {
			resp.Diagnostics = convert.AppendProtoDiag(ctx, resp.Diagnostics, err)
			return resp, nil
		}

		// Normalize the value and fill in any missing blocks.
		newStateVal = objchange.NormalizeObjectFromLegacySDK(newStateVal, schemaBlock)

		// Ensure any timeouts block is null in the imported state. There is no
		// configuration to read from during import, so it is never valid to
		// return a known value for the block.
		//
		// This is done without modifying HCL2ValueFromFlatmap or
		// NormalizeObjectFromLegacySDK to prevent other unexpected changes.
		//
		// Reference: https://github.com/hashicorp/terraform-plugin-sdk/issues/1145
		newStateType := newStateVal.Type()

		if newStateVal != cty.NilVal && !newStateVal.IsNull() && newStateType.IsObjectType() && newStateType.HasAttribute(TimeoutsConfigKey) {
			newStateValueMap := newStateVal.AsValueMap()
			newStateValueMap[TimeoutsConfigKey] = cty.NullVal(newStateType.AttributeType(TimeoutsConfigKey))
			newStateVal = cty.ObjectVal(newStateValueMap)
		}

		newStateMP, err := msgpack.Marshal(newStateVal, schemaBlock.ImpliedType())
		if err != nil {
			resp.Diagnostics = convert.AppendProtoDiag(ctx, resp.Diagnostics, err)
			return resp, nil
		}

		meta, err := json.Marshal(is.Meta)
		if err != nil {
			resp.Diagnostics = convert.AppendProtoDiag(ctx, resp.Diagnostics, err)
			return resp, nil
		}

		importedResource := &tfprotov5.ImportedResource{
			TypeName: resourceType,
			State: &tfprotov5.DynamicValue{
				MsgPack: newStateMP,
			},
			Private: meta,
		}

		resp.ImportedResources = append(resp.ImportedResources, importedResource)
	}

	return resp, nil
}

func (s *GRPCProviderServer) MoveResourceState(ctx context.Context, req *tfprotov5.MoveResourceStateRequest) (*tfprotov5.MoveResourceStateResponse, error) {
	if req == nil {
		return nil, fmt.Errorf("MoveResourceState request is nil")
	}

	ctx = logging.InitContext(ctx)

	logging.HelperSchemaTrace(ctx, "Returning error for MoveResourceState")

	resp := &tfprotov5.MoveResourceStateResponse{}

	_, ok := s.provider.ResourcesMap[req.TargetTypeName]

	if !ok {
		resp.Diagnostics = []*tfprotov5.Diagnostic{
			{
				Severity: tfprotov5.DiagnosticSeverityError,
				Summary:  "Unknown Resource Type",
				Detail:   fmt.Sprintf("The %q resource type is not supported by this provider.", req.TargetTypeName),
			},
		}

		return resp, nil
	}

	resp.Diagnostics = []*tfprotov5.Diagnostic{
		{
			Severity: tfprotov5.DiagnosticSeverityError,
			Summary:  "Move Resource State Not Supported",
			Detail:   fmt.Sprintf("The %q resource type does not support moving resource state across resource types.", req.TargetTypeName),
		},
	}

	return resp, nil
}

func (s *GRPCProviderServer) ReadDataSource(ctx context.Context, req *tfprotov5.ReadDataSourceRequest) (*tfprotov5.ReadDataSourceResponse, error) {
	ctx = logging.InitContext(ctx)
	resp := &tfprotov5.ReadDataSourceResponse{}

	schemaBlock := s.getDatasourceSchemaBlock(req.TypeName)

	if s.provider.providerDeferred != nil {
		logging.HelperSchemaDebug(
			ctx,
			"Provider has deferred response configured, automatically returning deferred response.",
			map[string]interface{}{
				logging.KeyDeferredReason: s.provider.providerDeferred.Reason.String(),
			},
		)

		// Send an unknown value for the data source
		unknownVal := cty.UnknownVal(schemaBlock.ImpliedType())
		unknownStateMp, err := msgpack.Marshal(unknownVal, schemaBlock.ImpliedType())
		if err != nil {
			resp.Diagnostics = convert.AppendProtoDiag(ctx, resp.Diagnostics, err)
			return resp, nil
		}

		resp.State = &tfprotov5.DynamicValue{
			MsgPack: unknownStateMp,
		}
		resp.Deferred = &tfprotov5.Deferred{
			Reason: tfprotov5.DeferredReason(s.provider.providerDeferred.Reason),
		}
		return resp, nil
	}

	configVal, err := msgpack.Unmarshal(req.Config.MsgPack, schemaBlock.ImpliedType())
	if err != nil {
		resp.Diagnostics = convert.AppendProtoDiag(ctx, resp.Diagnostics, err)
		return resp, nil
	}

	// Ensure there are no nulls that will cause helper/schema to panic.
	if err := validateConfigNulls(ctx, configVal, nil); err != nil {
		resp.Diagnostics = convert.AppendProtoDiag(ctx, resp.Diagnostics, err)
		return resp, nil
	}

	config := terraform.NewResourceConfigShimmed(configVal, schemaBlock)

	// we need to still build the diff separately with the Read method to match
	// the old behavior
	res, ok := s.provider.DataSourcesMap[req.TypeName]
	if !ok {
		resp.Diagnostics = convert.AppendProtoDiag(ctx, resp.Diagnostics, fmt.Errorf("unknown data source: %s", req.TypeName))
		return resp, nil
	}
	diff, err := res.Diff(ctx, nil, config, s.provider.Meta())
	if err != nil {
		resp.Diagnostics = convert.AppendProtoDiag(ctx, resp.Diagnostics, err)
		return resp, nil
	}

	// Not setting RawConfig here is okay, as ResourceData.GetRawConfig()
	// will return a NullVal of the schema if there is no InstanceDiff.
	if diff != nil {
		diff.RawConfig = configVal
	}

	// now we can get the new complete data source
	newInstanceState, diags := res.ReadDataApply(ctx, diff, s.provider.Meta())
	resp.Diagnostics = convert.AppendProtoDiag(ctx, resp.Diagnostics, diags)
	if diags.HasError() {
		return resp, nil
	}

	newStateVal, err := StateValueFromInstanceState(newInstanceState, schemaBlock.ImpliedType())
	if err != nil {
		resp.Diagnostics = convert.AppendProtoDiag(ctx, resp.Diagnostics, err)
		return resp, nil
	}

	newStateVal = copyTimeoutValues(newStateVal, configVal)

	newStateMP, err := msgpack.Marshal(newStateVal, schemaBlock.ImpliedType())
	if err != nil {
		resp.Diagnostics = convert.AppendProtoDiag(ctx, resp.Diagnostics, err)
		return resp, nil
	}
	resp.State = &tfprotov5.DynamicValue{
		MsgPack: newStateMP,
	}
	return resp, nil
}

func (s *GRPCProviderServer) CallFunction(ctx context.Context, req *tfprotov5.CallFunctionRequest) (*tfprotov5.CallFunctionResponse, error) {
	ctx = logging.InitContext(ctx)

	logging.HelperSchemaTrace(ctx, "Returning error for provider function call")

	resp := &tfprotov5.CallFunctionResponse{
		Error: &tfprotov5.FunctionError{
			Text: fmt.Sprintf("Function Not Found: No function named %q was found in the provider.", req.Name),
		},
	}

	return resp, nil
}

func (s *GRPCProviderServer) GetFunctions(ctx context.Context, req *tfprotov5.GetFunctionsRequest) (*tfprotov5.GetFunctionsResponse, error) {
	ctx = logging.InitContext(ctx)

	logging.HelperSchemaTrace(ctx, "Getting provider functions")

	resp := &tfprotov5.GetFunctionsResponse{
		Functions: make(map[string]*tfprotov5.Function, 0),
	}

	return resp, nil
}

func (s *GRPCProviderServer) ValidateEphemeralResourceConfig(ctx context.Context, req *tfprotov5.ValidateEphemeralResourceConfigRequest) (*tfprotov5.ValidateEphemeralResourceConfigResponse, error) {
	ctx = logging.InitContext(ctx)

<<<<<<< HEAD
	logging.HelperSchemaTrace(ctx, "Returning error for provider validate ephemeral resource call")

	resp := &tfprotov5.ValidateEphemeralResourceConfigResponse{}

	resp.Diagnostics = []*tfprotov5.Diagnostic{
		{
			Severity: tfprotov5.DiagnosticSeverityError,
			Summary:  "Ephemeral Resource Not Found ",
			Detail:   fmt.Sprintf("No ephemeral resource type named %q was found in the provider", req.TypeName),
=======
	logging.HelperSchemaTrace(ctx, "Returning error for ephemeral resource validate")

	resp := &tfprotov5.ValidateEphemeralResourceConfigResponse{
		Diagnostics: []*tfprotov5.Diagnostic{
			{
				Severity: tfprotov5.DiagnosticSeverityError,
				Summary:  "Unknown Ephemeral Resource Type",
				Detail:   fmt.Sprintf("The %q ephemeral resource type is not supported by this provider.", req.TypeName),
			},
>>>>>>> 66c769dc
		},
	}

	return resp, nil
}

func (s *GRPCProviderServer) OpenEphemeralResource(ctx context.Context, req *tfprotov5.OpenEphemeralResourceRequest) (*tfprotov5.OpenEphemeralResourceResponse, error) {
	ctx = logging.InitContext(ctx)

<<<<<<< HEAD
	logging.HelperSchemaTrace(ctx, "Returning error for provider open ephemeral resource call")

	resp := &tfprotov5.OpenEphemeralResourceResponse{}

	resp.Diagnostics = []*tfprotov5.Diagnostic{
		{
			Severity: tfprotov5.DiagnosticSeverityError,
			Summary:  "Ephemeral Resource Not Found ",
			Detail:   fmt.Sprintf("No ephemeral resource type named %q was found in the provider", req.TypeName),
=======
	logging.HelperSchemaTrace(ctx, "Returning error for ephemeral resource open")

	resp := &tfprotov5.OpenEphemeralResourceResponse{
		Diagnostics: []*tfprotov5.Diagnostic{
			{
				Severity: tfprotov5.DiagnosticSeverityError,
				Summary:  "Unknown Ephemeral Resource Type",
				Detail:   fmt.Sprintf("The %q ephemeral resource type is not supported by this provider.", req.TypeName),
			},
>>>>>>> 66c769dc
		},
	}

	return resp, nil
}

func (s *GRPCProviderServer) RenewEphemeralResource(ctx context.Context, req *tfprotov5.RenewEphemeralResourceRequest) (*tfprotov5.RenewEphemeralResourceResponse, error) {
	ctx = logging.InitContext(ctx)

<<<<<<< HEAD
	logging.HelperSchemaTrace(ctx, "Returning error for provider renew ephemeral resource call")

	resp := &tfprotov5.RenewEphemeralResourceResponse{}

	resp.Diagnostics = []*tfprotov5.Diagnostic{
		{
			Severity: tfprotov5.DiagnosticSeverityError,
			Summary:  "Ephemeral Resource Not Found ",
			Detail:   fmt.Sprintf("No ephemeral resource type named %q was found in the provider", req.TypeName),
=======
	logging.HelperSchemaTrace(ctx, "Returning error for ephemeral resource renew")

	resp := &tfprotov5.RenewEphemeralResourceResponse{
		Diagnostics: []*tfprotov5.Diagnostic{
			{
				Severity: tfprotov5.DiagnosticSeverityError,
				Summary:  "Unknown Ephemeral Resource Type",
				Detail:   fmt.Sprintf("The %q ephemeral resource type is not supported by this provider.", req.TypeName),
			},
>>>>>>> 66c769dc
		},
	}

	return resp, nil
}

func (s *GRPCProviderServer) CloseEphemeralResource(ctx context.Context, req *tfprotov5.CloseEphemeralResourceRequest) (*tfprotov5.CloseEphemeralResourceResponse, error) {
	ctx = logging.InitContext(ctx)

<<<<<<< HEAD
	logging.HelperSchemaTrace(ctx, "Returning error for provider close ephemeral resource call")

	resp := &tfprotov5.CloseEphemeralResourceResponse{}

	resp.Diagnostics = []*tfprotov5.Diagnostic{
		{
			Severity: tfprotov5.DiagnosticSeverityError,
			Summary:  "Ephemeral Resource Not Found ",
			Detail:   fmt.Sprintf("No ephemeral resource type named %q was found in the provider", req.TypeName),
=======
	logging.HelperSchemaTrace(ctx, "Returning error for ephemeral resource close")

	resp := &tfprotov5.CloseEphemeralResourceResponse{
		Diagnostics: []*tfprotov5.Diagnostic{
			{
				Severity: tfprotov5.DiagnosticSeverityError,
				Summary:  "Unknown Ephemeral Resource Type",
				Detail:   fmt.Sprintf("The %q ephemeral resource type is not supported by this provider.", req.TypeName),
			},
>>>>>>> 66c769dc
		},
	}

	return resp, nil
}

func pathToAttributePath(path cty.Path) *tftypes.AttributePath {
	var steps []tftypes.AttributePathStep

	for _, step := range path {
		switch s := step.(type) {
		case cty.GetAttrStep:
			steps = append(steps,
				tftypes.AttributeName(s.Name),
			)
		case cty.IndexStep:
			ty := s.Key.Type()
			switch ty {
			case cty.Number:
				i, _ := s.Key.AsBigFloat().Int64()
				steps = append(steps,
					tftypes.ElementKeyInt(i),
				)
			case cty.String:
				steps = append(steps,
					tftypes.ElementKeyString(s.Key.AsString()),
				)
			}
		}
	}

	if len(steps) < 1 {
		return nil
	}
	return tftypes.NewAttributePathWithSteps(steps)
}

// helper/schema throws away timeout values from the config and stores them in
// the Private/Meta fields. we need to copy those values into the planned state
// so that core doesn't see a perpetual diff with the timeout block.
func copyTimeoutValues(to cty.Value, from cty.Value) cty.Value {
	// if `to` is null we are planning to remove it altogether.
	if to.IsNull() {
		return to
	}
	toAttrs := to.AsValueMap()
	// We need to remove the key since the hcl2shims will add a non-null block
	// because we can't determine if a single block was null from the flatmapped
	// values. This needs to conform to the correct schema for marshaling, so
	// change the value to null rather than deleting it from the object map.
	timeouts, ok := toAttrs[TimeoutsConfigKey]
	if ok {
		toAttrs[TimeoutsConfigKey] = cty.NullVal(timeouts.Type())
	}

	// if from is null then there are no timeouts to copy
	if from.IsNull() {
		return cty.ObjectVal(toAttrs)
	}

	fromAttrs := from.AsValueMap()
	timeouts, ok = fromAttrs[TimeoutsConfigKey]

	// timeouts shouldn't be unknown, but don't copy possibly invalid values either
	if !ok || timeouts.IsNull() || !timeouts.IsWhollyKnown() {
		// no timeouts block to copy
		return cty.ObjectVal(toAttrs)
	}

	toAttrs[TimeoutsConfigKey] = timeouts

	return cty.ObjectVal(toAttrs)
}

// stripResourceModifiers takes a *schema.Resource and returns a deep copy with all
// StateFuncs and CustomizeDiffs removed. This will be used during apply to
// create a diff from a planned state where the diff modifications have already
// been applied.
func stripResourceModifiers(r *Resource) *Resource {
	if r == nil {
		return nil
	}
	// start with a shallow copy
	newResource := new(Resource)
	*newResource = *r

	newResource.CustomizeDiff = nil
	newResource.Schema = map[string]*Schema{}

	for k, s := range r.SchemaMap() {
		newResource.Schema[k] = stripSchema(s)
	}

	return newResource
}

func stripSchema(s *Schema) *Schema {
	if s == nil {
		return nil
	}
	// start with a shallow copy
	newSchema := new(Schema)
	*newSchema = *s

	newSchema.StateFunc = nil

	switch e := newSchema.Elem.(type) {
	case *Schema:
		newSchema.Elem = stripSchema(e)
	case *Resource:
		newSchema.Elem = stripResourceModifiers(e)
	}

	return newSchema
}

// Zero values and empty containers may be interchanged by the apply process.
// When there is a discrepancy between src and dst value being null or empty,
// prefer the src value. This takes a little more liberty with set types, since
// we can't correlate modified set values. In the case of sets, if the src set
// was wholly known we assume the value was correctly applied and copy that
// entirely to the new value.
// While apply prefers the src value, during plan we prefer dst whenever there
// is an unknown or a set is involved, since the plan can alter the value
// however it sees fit. This however means that a CustomizeDiffFunction may not
// be able to change a null to an empty value or vice versa, but that should be
// very uncommon nor was it reliable before 0.12 either.
func normalizeNullValues(dst, src cty.Value, apply bool) cty.Value {
	ty := dst.Type()
	if !src.IsNull() && !src.IsKnown() {
		// Return src during plan to retain unknown interpolated placeholders,
		// which could be lost if we're only updating a resource. If this is a
		// read scenario, then there shouldn't be any unknowns at all.
		if dst.IsNull() && !apply {
			return src
		}
		return dst
	}

	// Handle null/empty changes for collections during apply.
	// A change between null and empty values prefers src to make sure the state
	// is consistent between plan and apply.
	if ty.IsCollectionType() && apply {
		dstEmpty := !dst.IsNull() && dst.IsKnown() && dst.LengthInt() == 0
		srcEmpty := !src.IsNull() && src.IsKnown() && src.LengthInt() == 0

		if (src.IsNull() && dstEmpty) || (srcEmpty && dst.IsNull()) {
			return src
		}
	}

	// check the invariants that we need below, to ensure we are working with
	// non-null and known values.
	if src.IsNull() || !src.IsKnown() || !dst.IsKnown() {
		return dst
	}

	switch {
	case ty.IsMapType(), ty.IsObjectType():
		var dstMap map[string]cty.Value
		if !dst.IsNull() {
			dstMap = dst.AsValueMap()
		}
		if dstMap == nil {
			dstMap = map[string]cty.Value{}
		}

		srcMap := src.AsValueMap()
		for key, v := range srcMap {
			dstVal, ok := dstMap[key]
			if !ok && apply && ty.IsMapType() {
				// don't transfer old map values to dst during apply
				continue
			}

			if dstVal == cty.NilVal {
				if !apply && ty.IsMapType() {
					// let plan shape this map however it wants
					continue
				}
				dstVal = cty.NullVal(v.Type())
			}

			dstMap[key] = normalizeNullValues(dstVal, v, apply)
		}

		// you can't call MapVal/ObjectVal with empty maps, but nothing was
		// copied in anyway. If the dst is nil, and the src is known, assume the
		// src is correct.
		if len(dstMap) == 0 {
			if dst.IsNull() && src.IsWhollyKnown() && apply {
				return src
			}
			return dst
		}

		if ty.IsMapType() {
			// helper/schema will populate an optional+computed map with
			// unknowns which we have to fixup here.
			// It would be preferable to simply prevent any known value from
			// becoming unknown, but concessions have to be made to retain the
			// broken legacy behavior when possible.
			for k, srcVal := range srcMap {
				if !srcVal.IsNull() && srcVal.IsKnown() {
					dstVal, ok := dstMap[k]
					if !ok {
						continue
					}

					if !dstVal.IsNull() && !dstVal.IsKnown() {
						dstMap[k] = srcVal
					}
				}
			}

			return cty.MapVal(dstMap)
		}

		return cty.ObjectVal(dstMap)

	case ty.IsSetType():
		// If the original was wholly known, then we expect that is what the
		// provider applied. The apply process loses too much information to
		// reliably re-create the set.
		if src.IsWhollyKnown() && apply {
			return src
		}

	case ty.IsListType(), ty.IsTupleType():
		// If the dst is null, and the src is known, then we lost an empty value
		// so take the original.
		if dst.IsNull() {
			if src.IsWhollyKnown() && src.LengthInt() == 0 && apply {
				return src
			}

			// if dst is null and src only contains unknown values, then we lost
			// those during a read or plan.
			if !apply && !src.IsNull() {
				allUnknown := true
				for _, v := range src.AsValueSlice() {
					if v.IsKnown() {
						allUnknown = false
						break
					}
				}
				if allUnknown {
					return src
				}
			}

			return dst
		}

		// if the lengths are identical, then iterate over each element in succession.
		srcLen := src.LengthInt()
		dstLen := dst.LengthInt()
		if srcLen == dstLen && srcLen > 0 {
			srcs := src.AsValueSlice()
			dsts := dst.AsValueSlice()

			for i := 0; i < srcLen; i++ {
				dsts[i] = normalizeNullValues(dsts[i], srcs[i], apply)
			}

			if ty.IsTupleType() {
				return cty.TupleVal(dsts)
			}
			return cty.ListVal(dsts)
		}

	case ty == cty.String:
		// The legacy SDK should not be able to remove a value during plan or
		// apply, however we are only going to overwrite this if the source was
		// an empty string, since that is what is often equated with unset and
		// lost in the diff process.
		if dst.IsNull() && src.AsString() == "" {
			return src
		}
	}

	return dst
}

// validateConfigNulls checks a config value for unsupported nulls before
// attempting to shim the value. While null values can mostly be ignored in the
// configuration, since they're not supported in HCL1, the case where a null
// appears in a list-like attribute (list, set, tuple) will present a nil value
// to helper/schema which can panic. Return an error to the user in this case,
// indicating the attribute with the null value.
func validateConfigNulls(ctx context.Context, v cty.Value, path cty.Path) []*tfprotov5.Diagnostic {
	var diags []*tfprotov5.Diagnostic
	if v.IsNull() || !v.IsKnown() {
		return diags
	}

	switch {
	case v.Type().IsListType() || v.Type().IsSetType() || v.Type().IsTupleType():
		it := v.ElementIterator()
		for it.Next() {
			kv, ev := it.Element()
			if ev.IsNull() {
				// if this is a set, the kv is also going to be null which
				// isn't a valid path element, so we can't append it to the
				// diagnostic.
				p := path
				if !kv.IsNull() {
					p = append(p, cty.IndexStep{Key: kv})
				}

				diags = append(diags, &tfprotov5.Diagnostic{
					Severity:  tfprotov5.DiagnosticSeverityError,
					Summary:   "Null value found in list",
					Detail:    "Null values are not allowed for this attribute value.",
					Attribute: convert.PathToAttributePath(p),
				})
				continue
			}

			d := validateConfigNulls(ctx, ev, append(path, cty.IndexStep{Key: kv}))
			diags = convert.AppendProtoDiag(ctx, diags, d)
		}

	case v.Type().IsMapType() || v.Type().IsObjectType():
		it := v.ElementIterator()
		for it.Next() {
			kv, ev := it.Element()
			var step cty.PathStep
			switch {
			case v.Type().IsMapType():
				step = cty.IndexStep{Key: kv}
			case v.Type().IsObjectType():
				step = cty.GetAttrStep{Name: kv.AsString()}
			}
			d := validateConfigNulls(ctx, ev, append(path, step))
			diags = convert.AppendProtoDiag(ctx, diags, d)
		}
	}

	return diags
}

// Helper function that check a ConfigureProviderClientCapabilities struct to determine if a deferred response can be
// returned to the Terraform client. If no ConfigureProviderClientCapabilities have been passed from the client, then false
// is returned.
func configureDeferralAllowed(in *tfprotov5.ConfigureProviderClientCapabilities) bool {
	if in == nil {
		return false
	}

	return in.DeferralAllowed
}<|MERGE_RESOLUTION|>--- conflicted
+++ resolved
@@ -1527,17 +1527,6 @@
 func (s *GRPCProviderServer) ValidateEphemeralResourceConfig(ctx context.Context, req *tfprotov5.ValidateEphemeralResourceConfigRequest) (*tfprotov5.ValidateEphemeralResourceConfigResponse, error) {
 	ctx = logging.InitContext(ctx)
 
-<<<<<<< HEAD
-	logging.HelperSchemaTrace(ctx, "Returning error for provider validate ephemeral resource call")
-
-	resp := &tfprotov5.ValidateEphemeralResourceConfigResponse{}
-
-	resp.Diagnostics = []*tfprotov5.Diagnostic{
-		{
-			Severity: tfprotov5.DiagnosticSeverityError,
-			Summary:  "Ephemeral Resource Not Found ",
-			Detail:   fmt.Sprintf("No ephemeral resource type named %q was found in the provider", req.TypeName),
-=======
 	logging.HelperSchemaTrace(ctx, "Returning error for ephemeral resource validate")
 
 	resp := &tfprotov5.ValidateEphemeralResourceConfigResponse{
@@ -1547,7 +1536,6 @@
 				Summary:  "Unknown Ephemeral Resource Type",
 				Detail:   fmt.Sprintf("The %q ephemeral resource type is not supported by this provider.", req.TypeName),
 			},
->>>>>>> 66c769dc
 		},
 	}
 
@@ -1557,17 +1545,6 @@
 func (s *GRPCProviderServer) OpenEphemeralResource(ctx context.Context, req *tfprotov5.OpenEphemeralResourceRequest) (*tfprotov5.OpenEphemeralResourceResponse, error) {
 	ctx = logging.InitContext(ctx)
 
-<<<<<<< HEAD
-	logging.HelperSchemaTrace(ctx, "Returning error for provider open ephemeral resource call")
-
-	resp := &tfprotov5.OpenEphemeralResourceResponse{}
-
-	resp.Diagnostics = []*tfprotov5.Diagnostic{
-		{
-			Severity: tfprotov5.DiagnosticSeverityError,
-			Summary:  "Ephemeral Resource Not Found ",
-			Detail:   fmt.Sprintf("No ephemeral resource type named %q was found in the provider", req.TypeName),
-=======
 	logging.HelperSchemaTrace(ctx, "Returning error for ephemeral resource open")
 
 	resp := &tfprotov5.OpenEphemeralResourceResponse{
@@ -1577,7 +1554,6 @@
 				Summary:  "Unknown Ephemeral Resource Type",
 				Detail:   fmt.Sprintf("The %q ephemeral resource type is not supported by this provider.", req.TypeName),
 			},
->>>>>>> 66c769dc
 		},
 	}
 
@@ -1587,17 +1563,6 @@
 func (s *GRPCProviderServer) RenewEphemeralResource(ctx context.Context, req *tfprotov5.RenewEphemeralResourceRequest) (*tfprotov5.RenewEphemeralResourceResponse, error) {
 	ctx = logging.InitContext(ctx)
 
-<<<<<<< HEAD
-	logging.HelperSchemaTrace(ctx, "Returning error for provider renew ephemeral resource call")
-
-	resp := &tfprotov5.RenewEphemeralResourceResponse{}
-
-	resp.Diagnostics = []*tfprotov5.Diagnostic{
-		{
-			Severity: tfprotov5.DiagnosticSeverityError,
-			Summary:  "Ephemeral Resource Not Found ",
-			Detail:   fmt.Sprintf("No ephemeral resource type named %q was found in the provider", req.TypeName),
-=======
 	logging.HelperSchemaTrace(ctx, "Returning error for ephemeral resource renew")
 
 	resp := &tfprotov5.RenewEphemeralResourceResponse{
@@ -1607,7 +1572,6 @@
 				Summary:  "Unknown Ephemeral Resource Type",
 				Detail:   fmt.Sprintf("The %q ephemeral resource type is not supported by this provider.", req.TypeName),
 			},
->>>>>>> 66c769dc
 		},
 	}
 
@@ -1617,17 +1581,6 @@
 func (s *GRPCProviderServer) CloseEphemeralResource(ctx context.Context, req *tfprotov5.CloseEphemeralResourceRequest) (*tfprotov5.CloseEphemeralResourceResponse, error) {
 	ctx = logging.InitContext(ctx)
 
-<<<<<<< HEAD
-	logging.HelperSchemaTrace(ctx, "Returning error for provider close ephemeral resource call")
-
-	resp := &tfprotov5.CloseEphemeralResourceResponse{}
-
-	resp.Diagnostics = []*tfprotov5.Diagnostic{
-		{
-			Severity: tfprotov5.DiagnosticSeverityError,
-			Summary:  "Ephemeral Resource Not Found ",
-			Detail:   fmt.Sprintf("No ephemeral resource type named %q was found in the provider", req.TypeName),
-=======
 	logging.HelperSchemaTrace(ctx, "Returning error for ephemeral resource close")
 
 	resp := &tfprotov5.CloseEphemeralResourceResponse{
@@ -1637,7 +1590,6 @@
 				Summary:  "Unknown Ephemeral Resource Type",
 				Detail:   fmt.Sprintf("The %q ephemeral resource type is not supported by this provider.", req.TypeName),
 			},
->>>>>>> 66c769dc
 		},
 	}
 
