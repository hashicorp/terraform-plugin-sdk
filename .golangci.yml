--- conflicted
+++ resolved
@@ -14,17 +14,10 @@
     - errcheck
     - exportloopref
     - gofmt
-<<<<<<< HEAD
-    # - gosimple # TODO: https://github.com/hashicorp/terraform-plugin-sdk/issues/865
+    - gosimple
     - ineffassign
-    # - makezero # TODO: https://github.com/hashicorp/terraform-plugin-sdk/issues/865
-    # - nilerr # TODO: https://github.com/hashicorp/terraform-plugin-sdk/issues/865
-=======
-    - gosimple
-    # - ineffassign # TODO: https://github.com/hashicorp/terraform-plugin-sdk/issues/865
     - makezero
     - nilerr
->>>>>>> e44b32ec
     # - paralleltest # Reference: https://github.com/kunwardeep/paralleltest/issues/14
     - predeclared
     # - staticcheck # TODO: https://github.com/hashicorp/terraform-plugin-sdk/issues/865
